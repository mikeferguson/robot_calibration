--- conflicted
+++ resolved
@@ -42,7 +42,6 @@
     root_(root), tip_(tip), name_(name)
 {
   // Create a KDL::Chain
-<<<<<<< HEAD
   if (!model.getChain(root, tip, chain_)){
     std::cerr << std::endl;
     std::cerr << "Segs:\t" << model.getNrOfSegments() << std::endl;
@@ -64,13 +63,6 @@
 
       ++it;
     }
-=======
-  if (!model.getChain(root, tip, chain_))
-  {
-    auto error_msg = std::string{"Failed to build a chain model from "} + root + " to " + tip + ", check the link names";
-    ROS_ERROR("%s", error_msg.c_str());
-    throw std::runtime_error(error_msg);
->>>>>>> 72f08b94
   }
 }
 
